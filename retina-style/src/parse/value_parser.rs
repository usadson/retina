// Copyright (C) 2023 Tristan Gerritsen <tristan@thewoosh.org>
// All Rights Reserved.

use cssparser::{
    Parser,
    ParseErrorKind,
    Token,
};

use strum::IntoEnumIterator;

<<<<<<< HEAD
use crate::{value::{BasicColorKeyword, CssDisplay, CssWhiteSpace}, Value, ColorValue, CssDisplayBox, CssDisplayInside, CssDisplayOutside};
=======
use crate::{
    BasicColorKeyword,
    ColorValue,
    CssDisplay,
    CssWhiteSpace,
    CssLength,
    Value,
};

>>>>>>> 6092edff
use super::{ParseError, RetinaStyleParseError};

pub(crate) fn parse_basic_color_keyword<'i, 't>(
    input: &mut Parser<'i, 't>
) -> Result<BasicColorKeyword, ParseError<'i>> {
    let token = input.next()
        .cloned()
        .map_err(|_| input.new_custom_error(RetinaStyleParseError::UnexpectedEofBasicColorKeyword))?;

    let Token::Ident(ident) = token else {
        return Err(input.new_custom_error(RetinaStyleParseError::ExpectedIdentifierAsPropertyValue));
    };

    BasicColorKeyword::iter()
        .find(|keyword| keyword.as_ref().eq_ignore_ascii_case(ident.as_ref()))
        .ok_or_else(|| input.new_custom_error(RetinaStyleParseError::UnknownBasicColorKeyword))
}

pub(crate) fn parse_display<'i, 't>(
    input: &mut Parser<'i, 't>
) -> Result<CssDisplay, ParseError<'i>> {
    let token = input.next()
        .cloned()
        .map_err(|_| input.new_custom_error(RetinaStyleParseError::UnexpectedEofBasicColorKeyword))?;

    let Token::Ident(ident) = token else {
        return Err(input.new_custom_error(RetinaStyleParseError::ExpectedIdentifierAsPropertyValue));
    };

    Ok(match ident.as_ref() {
        "block" => CssDisplay::Normal {
            inside: CssDisplayInside::Flow,
            outside: CssDisplayOutside::Block,
            is_list_item: false,
        },
        "inline" => CssDisplay::Normal {
            inside: CssDisplayInside::Flow,
            outside: CssDisplayOutside::Inline,
            is_list_item: false,
        },
        "inline-block" => CssDisplay::Normal {
            inside: CssDisplayInside::FlowRoot,
            outside: CssDisplayOutside::Inline,
            is_list_item: false,
        },
        "none" => CssDisplay::Box(CssDisplayBox::None),
        _ => return Err(input.new_custom_error(RetinaStyleParseError::UnknownBasicColorKeyword)),
    })
}

pub(crate) fn parse_length<'i, 't>(
    input: &mut Parser<'i, 't>
) -> Result<CssLength, ParseError<'i>> {
    let token_location = input.current_source_location();
    let token = input.next()
        .cloned()
        .map_err(|_| input.new_custom_error(RetinaStyleParseError::UnexpectedEofBasicColorKeyword))?;

    match token {
        Token::Ident(ident) => {
            if ident == "auto" {
                Ok(CssLength::Auto)
            } else {
                Err(ParseError {
                    kind: ParseErrorKind::Custom(RetinaStyleParseError::LengthUnknownIdentifier(ident)),
                    location: token_location,
                })
            }
        }

        Token::Dimension { value, unit, .. } => {
            match unit.as_ref() {
                "px" => Ok(CssLength::Pixels(value as _)),
                _ => Err(ParseError {
                    kind: ParseErrorKind::Custom(RetinaStyleParseError::LengthUnknownUnit(unit)),
                    location: token_location,
                }),
            }
        }

        Token::Number { int_value, .. } if int_value == Some(0) => {
            Ok(CssLength::Pixels(0.0))
        }

        _ => Err(ParseError {
            kind: ParseErrorKind::Custom(RetinaStyleParseError::LengthUnexpectedToken(token)),
            location: token_location,
        })
    }
}

pub(crate) fn parse_value<'i, 't>(input: &mut Parser<'i, 't>) -> Result<Value, ParseError<'i>> {
    if let Ok(basic_color_keyword) = input.try_parse(parse_basic_color_keyword) {
        return Ok(Value::Color(ColorValue::BasicColorKeyword(basic_color_keyword)));
    }

    if let Ok(display) = input.try_parse(parse_display) {
        return Ok(Value::Display(display));
    }

    if let Ok(length) = input.try_parse(parse_length) {
        return Ok(Value::Length(length));
    }

    if let Ok(white_space) = input.try_parse(parse_white_space) {
        return Ok(Value::WhiteSpace(white_space));
    }

    let token = input.next().ok().cloned();
    Err(input.new_custom_error(RetinaStyleParseError::UnknownValue(token)))
}
pub(crate) fn parse_white_space<'i, 't>(
    input: &mut Parser<'i, 't>
) -> Result<CssWhiteSpace, ParseError<'i>> {
    let token = input.next()
        .cloned()
        .map_err(|_| input.new_custom_error(RetinaStyleParseError::UnexpectedEofBasicColorKeyword))?;

    let Token::Ident(ident) = token else {
        return Err(input.new_custom_error(RetinaStyleParseError::ExpectedIdentifierAsPropertyValue));
    };

    CssWhiteSpace::iter()
        .find(|keyword| keyword.as_ref().eq_ignore_ascii_case(ident.as_ref()))
        .ok_or_else(|| input.new_custom_error(RetinaStyleParseError::UnknownWhiteSpaceKeyword))
}

#[cfg(test)]
mod tests {
    use rstest::rstest;

    use super::*;

    #[rstest]
    #[case("red", BasicColorKeyword::Red)]
    #[case("RED", BasicColorKeyword::Red)]
    #[case("rEd", BasicColorKeyword::Red)]
    #[case("Red", BasicColorKeyword::Red)]
    #[case("green", BasicColorKeyword::Green)]
    #[case("greeN", BasicColorKeyword::Green)]
    #[case("blue", BasicColorKeyword::Blue)]
    fn value_color_basic_color_keyword(#[case] input: &str, #[case] keyword: BasicColorKeyword) {
        let mut input = cssparser::ParserInput::new(input);
        let input = &mut cssparser::Parser::new(&mut input);

        let result = parse_value(input);
        let expected = Ok(Value::Color(
            ColorValue::BasicColorKeyword(keyword)
        ));
        assert_eq!(result, expected);
    }

    #[rstest]
    #[case("none", CssDisplay::Box(CssDisplayBox::None))]
    #[case("inline", CssDisplay::Normal { inside: CssDisplayInside::Flow, outside: CssDisplayOutside::Inline, is_list_item: false })]
    #[case("block", CssDisplay::Normal { inside: CssDisplayInside::Flow, outside: CssDisplayOutside::Block, is_list_item: false })]
    #[case("inline-block", CssDisplay::Normal { inside: CssDisplayInside::FlowRoot, outside: CssDisplayOutside::Inline, is_list_item: false })]
    fn value_display(#[case] input: &str, #[case] display: CssDisplay) {
        let mut input = cssparser::ParserInput::new(input);
        let input = &mut cssparser::Parser::new(&mut input);

        let result = parse_value(input);
        let expected = Ok(Value::Display(display));
        assert_eq!(result, expected);
    }

    #[rstest]
    #[case("auto", CssLength::Auto)]
    #[case("0", CssLength::Pixels(0.0))]
    #[case("0px", CssLength::Pixels(0.0))]
    #[case("616px", CssLength::Pixels(616.0))]
    fn value_length(#[case] input: &str, #[case] display: CssLength) {
        let mut input = cssparser::ParserInput::new(input);
        let input = &mut cssparser::Parser::new(&mut input);

        let result = parse_value(input);
        let expected = Ok(Value::Length(display));
        assert_eq!(result, expected);
    }

    #[rstest]
    #[case("normal", CssWhiteSpace::Normal)]
    #[case("nowrap", CssWhiteSpace::Nowrap)]
    #[case("pre", CssWhiteSpace::Pre)]
    #[case("pre-wrap", CssWhiteSpace::PreWrap)]
    #[case("pre-line", CssWhiteSpace::PreLine)]
    #[case("break-spaces", CssWhiteSpace::BreakSpaces)]
    fn value_white_space(#[case] input: &str, #[case] white_space: CssWhiteSpace) {
        let mut input = cssparser::ParserInput::new(input);
        let input = &mut cssparser::Parser::new(&mut input);

        let result = parse_value(input);
        let expected = Ok(Value::WhiteSpace(white_space));
        assert_eq!(result, expected);
    }

}<|MERGE_RESOLUTION|>--- conflicted
+++ resolved
@@ -9,19 +9,8 @@
 
 use strum::IntoEnumIterator;
 
-<<<<<<< HEAD
-use crate::{value::{BasicColorKeyword, CssDisplay, CssWhiteSpace}, Value, ColorValue, CssDisplayBox, CssDisplayInside, CssDisplayOutside};
-=======
-use crate::{
-    BasicColorKeyword,
-    ColorValue,
-    CssDisplay,
-    CssWhiteSpace,
-    CssLength,
-    Value,
-};
-
->>>>>>> 6092edff
+use crate::*;
+
 use super::{ParseError, RetinaStyleParseError};
 
 pub(crate) fn parse_basic_color_keyword<'i, 't>(
